// This file is part of Substrate.

// Copyright (C) 2017-2020 Parity Technologies (UK) Ltd.
// SPDX-License-Identifier: Apache-2.0

// Licensed under the Apache License, Version 2.0 (the "License");
// you may not use this file except in compliance with the License.
// You may obtain a copy of the License at
//
// 	http://www.apache.org/licenses/LICENSE-2.0
//
// Unless required by applicable law or agreed to in writing, software
// distributed under the License is distributed on an "AS IS" BASIS,
// WITHOUT WARRANTIES OR CONDITIONS OF ANY KIND, either express or implied.
// See the License for the specific language governing permissions and
// limitations under the License.

//! # System Module
//!
//! The System module provides low-level access to core types and cross-cutting utilities.
//! It acts as the base layer for other pallets to interact with the Substrate framework components.
//!
//! - [`system::Trait`](./trait.Trait.html)
//!
//! ## Overview
//!
//! The System module defines the core data types used in a Substrate runtime.
//! It also provides several utility functions (see [`Module`](./struct.Module.html)) for other FRAME pallets.
//!
//! In addition, it manages the storage items for extrinsics data, indexes, event records, and digest items,
//! among other things that support the execution of the current block.
//!
//! It also handles low-level tasks like depositing logs, basic set up and take down of
//! temporary storage entries, and access to previous block hashes.
//!
//! ## Interface
//!
//! ### Dispatchable Functions
//!
//! The System module does not implement any dispatchable functions.
//!
//! ### Public Functions
//!
//! See the [`Module`](./struct.Module.html) struct for details of publicly available functions.
//!
//! ### Signed Extensions
//!
//! The System module defines the following extensions:
//!
//!   - [`CheckWeight`]: Checks the weight and length of the block and ensure that it does not
//!     exceed the limits.
//!   - [`CheckNonce`]: Checks the nonce of the transaction. Contains a single payload of type
//!     `T::Index`.
//!   - [`CheckEra`]: Checks the era of the transaction. Contains a single payload of type `Era`.
//!   - [`CheckGenesis`]: Checks the provided genesis hash of the transaction. Must be a part of the
//!     signed payload of the transaction.
//!   - [`CheckSpecVersion`]: Checks that the runtime version is the same as the one used to sign the
//!     transaction.
//!   - [`CheckTxVersion`]: Checks that the transaction version is the same as the one used to sign the
//!     transaction.
//!
//! Lookup the runtime aggregator file (e.g. `node/runtime`) to see the full list of signed
//! extensions included in a chain.
//!
//! ## Usage
//!
//! ### Prerequisites
//!
//! Import the System module and derive your module's configuration trait from the system trait.
//!
//! ### Example - Get extrinsic count and parent hash for the current block
//!
//! ```
//! use frame_support::{decl_module, dispatch};
//! use frame_system::{self as system, ensure_signed};
//!
//! pub trait Trait: system::Trait {}
//!
//! decl_module! {
//! 	pub struct Module<T: Trait> for enum Call where origin: T::Origin {
//! 		#[weight = 0]
//! 		pub fn system_module_example(origin) -> dispatch::DispatchResult {
//! 			let _sender = ensure_signed(origin)?;
//! 			let _extrinsic_count = <system::Module<T>>::extrinsic_count();
//! 			let _parent_hash = <system::Module<T>>::parent_hash();
//! 			Ok(())
//! 		}
//! 	}
//! }
//! # fn main() { }
//! ```

#![cfg_attr(not(feature = "std"), no_std)]

#[cfg(feature = "std")]
use serde::Serialize;
use sp_std::prelude::*;
#[cfg(any(feature = "std", test))]
use sp_std::map;
use sp_std::convert::Infallible;
use sp_std::marker::PhantomData;
use sp_std::fmt::Debug;
use sp_version::RuntimeVersion;
use sp_runtime::{
	RuntimeDebug, Perbill, DispatchError, Either, generic,
	traits::{
		self, CheckEqual, AtLeast32Bit, Zero, Lookup, LookupError,
		SimpleBitOps, Hash, Member, MaybeDisplay, BadOrigin,
		MaybeSerialize, MaybeSerializeDeserialize, MaybeMallocSizeOf, StaticLookup, One, Bounded,
		Dispatchable, AtLeast32BitUnsigned
	},
	offchain::storage_lock::BlockNumberProvider,
};

use sp_core::{ChangesTrieConfiguration, storage::well_known_keys};
use frame_support::{
	decl_module, decl_event, decl_storage, decl_error, Parameter, ensure, debug,
	storage,
	traits::{
		Contains, Get, ModuleToIndex, OnNewAccount, OnKilledAccount, IsDeadAccount, Happened,
		StoredMap, EnsureOrigin, OriginTrait, Filter,
	},
	weights::{
		Weight, RuntimeDbWeight, DispatchInfo, DispatchClass,
		extract_actual_weight,
	},
	dispatch::DispatchResultWithPostInfo,
};
use codec::{Encode, Decode, FullCodec, EncodeLike};

#[cfg(any(feature = "std", test))]
use sp_io::TestExternalities;

pub mod offchain;
pub mod weights;
#[cfg(test)]
pub(crate) mod mock;

mod extensions;
#[cfg(test)]
mod tests;


pub use extensions::{
	check_mortality::CheckMortality, check_genesis::CheckGenesis, check_nonce::CheckNonce,
	check_spec_version::CheckSpecVersion, check_tx_version::CheckTxVersion,
	check_weight::CheckWeight,
};
// Backward compatible re-export.
pub use extensions::check_mortality::CheckMortality as CheckEra;

/// Compute the trie root of a list of extrinsics.
pub fn extrinsics_root<H: Hash, E: codec::Encode>(extrinsics: &[E]) -> H::Output {
	extrinsics_data_root::<H>(extrinsics.iter().map(codec::Encode::encode).collect())
}

/// Compute the trie root of a list of extrinsics.
pub fn extrinsics_data_root<H: Hash>(xts: Vec<Vec<u8>>) -> H::Output {
	H::ordered_trie_root(xts)
}

<<<<<<< HEAD
=======
pub trait WeightInfo {
	fn remark(b: u32, ) -> Weight;
	fn set_heap_pages(i: u32, ) -> Weight;
	fn set_code_without_checks(b: u32, ) -> Weight;
	fn set_changes_trie_config(d: u32, ) -> Weight;
	fn set_storage(i: u32, ) -> Weight;
	fn kill_storage(i: u32, ) -> Weight;
	fn kill_prefix(p: u32, ) -> Weight;
	fn suicide(n: u32, ) -> Weight;
}

impl WeightInfo for () {
	fn remark(_b: u32, ) -> Weight { 1_000_000_000 }
	fn set_heap_pages(_i: u32, ) -> Weight { 1_000_000_000 }
	fn set_code_without_checks(_b: u32, ) -> Weight { 1_000_000_000 }
	fn set_changes_trie_config(_d: u32, ) -> Weight { 1_000_000_000 }
	fn set_storage(_i: u32, ) -> Weight { 1_000_000_000 }
	fn kill_storage(_i: u32, ) -> Weight { 1_000_000_000 }
	fn kill_prefix(_p: u32, ) -> Weight { 1_000_000_000 }
	fn suicide(_n: u32, ) -> Weight { 1_000_000_000 }
}
>>>>>>> efbac7be

pub trait Trait: 'static + Eq + Clone {
	/// The basic call filter to use in Origin. All origins are built with this filter as base,
	/// except Root.
	type BaseCallFilter: Filter<Self::Call>;

	/// Block & extrinsics weights: base values and limits.
	type BlockWeights: Get<weights::BlockWeights>;

	/// The maximum length of a block (in bytes).
	type BlockLength: Get<weights::BlockLength>;

	/// The `Origin` type used by dispatchable calls.
	type Origin:
		Into<Result<RawOrigin<Self::AccountId>, Self::Origin>>
		+ From<RawOrigin<Self::AccountId>>
		+ Clone
		+ OriginTrait<Call = Self::Call>;

	/// The aggregated `Call` type.
	type Call: Dispatchable + Debug;

	/// Account index (aka nonce) type. This stores the number of previous transactions associated
	/// with a sender account.
	type Index:
		Parameter + Member + MaybeSerialize + Debug + Default + MaybeDisplay + AtLeast32Bit
		+ Copy;

	/// The block number type used by the runtime.
	type BlockNumber:
		Parameter + Member + MaybeSerializeDeserialize + Debug + MaybeDisplay +
		AtLeast32BitUnsigned + Default + Bounded + Copy + sp_std::hash::Hash +
		sp_std::str::FromStr + MaybeMallocSizeOf;

	/// The output of the `Hashing` function.
	type Hash:
		Parameter + Member + MaybeSerializeDeserialize + Debug + MaybeDisplay + SimpleBitOps + Ord
		+ Default + Copy + CheckEqual + sp_std::hash::Hash + AsRef<[u8]> + AsMut<[u8]> + MaybeMallocSizeOf;

	/// The hashing system (algorithm) being used in the runtime (e.g. Blake2).
	type Hashing: Hash<Output = Self::Hash>;

	/// The user account identifier type for the runtime.
	type AccountId: Parameter + Member + MaybeSerializeDeserialize + Debug + MaybeDisplay + Ord
		+ Default;

	/// Converting trait to take a source type and convert to `AccountId`.
	///
	/// Used to define the type and conversion mechanism for referencing accounts in transactions.
	/// It's perfectly reasonable for this to be an identity conversion (with the source type being
	/// `AccountId`), but other modules (e.g. Indices module) may provide more functional/efficient
	/// alternatives.
	type Lookup: StaticLookup<Target = Self::AccountId>;

	/// The block header.
	type Header: Parameter + traits::Header<
		Number = Self::BlockNumber,
		Hash = Self::Hash,
	>;

	/// The aggregated event type of the runtime.
	type Event: Parameter + Member + From<Event<Self>> + Debug;

	/// Maximum number of block number to block hash mappings to keep (oldest pruned first).
	type BlockHashCount: Get<Self::BlockNumber>;

	/// The weight of runtime database operations the runtime can invoke.
	type DbWeight: Get<RuntimeDbWeight>;

	/// Get the chain's current version.
	type Version: Get<RuntimeVersion>;

	/// Convert a module to its index in the runtime.
	///
	/// Expects the `ModuleToIndex` type that is being generated by `construct_runtime!` in the
	/// runtime. For tests it is okay to use `()` as type (returns `0` for each input).
	type ModuleToIndex: ModuleToIndex;

	/// Data to be associated with an account (other than nonce/transaction counter, which this
	/// module does regardless).
	type AccountData: Member + FullCodec + Clone + Default;

	/// Handler for when a new account has just been created.
	type OnNewAccount: OnNewAccount<Self::AccountId>;

	/// A function that is invoked when an account has been determined to be dead.
	///
	/// All resources should be cleaned up associated with the given account.
	type OnKilledAccount: OnKilledAccount<Self::AccountId>;

<<<<<<< HEAD
	/// Return block weights object.
	fn block_weights() -> weights::BlockWeights {
		Self::BlockWeights::get()
	}
=======
	type SystemWeightInfo: WeightInfo;
>>>>>>> efbac7be
}

pub type DigestOf<T> = generic::Digest<<T as Trait>::Hash>;
pub type DigestItemOf<T> = generic::DigestItem<<T as Trait>::Hash>;

pub type Key = Vec<u8>;
pub type KeyValue = (Vec<u8>, Vec<u8>);

/// A phase of a block's execution.
#[derive(Encode, Decode, RuntimeDebug)]
#[cfg_attr(feature = "std", derive(Serialize, PartialEq, Eq, Clone))]
pub enum Phase {
	/// Applying an extrinsic.
	ApplyExtrinsic(u32),
	/// Finalizing the block.
	Finalization,
	/// Initializing the block.
	Initialization,
}

impl Default for Phase {
	fn default() -> Self {
		Self::Initialization
	}
}

/// Record of an event happening.
#[derive(Encode, Decode, RuntimeDebug)]
#[cfg_attr(feature = "std", derive(Serialize, PartialEq, Eq, Clone))]
pub struct EventRecord<E: Parameter + Member, T> {
	/// The phase of the block it happened in.
	pub phase: Phase,
	/// The event itself.
	pub event: E,
	/// The list of the topics this event has.
	pub topics: Vec<T>,
}

/// Origin for the System module.
#[derive(PartialEq, Eq, Clone, RuntimeDebug, Encode, Decode)]
pub enum RawOrigin<AccountId> {
	/// The system itself ordained this dispatch to happen: this is the highest privilege level.
	Root,
	/// It is signed by some public key and we provide the `AccountId`.
	Signed(AccountId),
	/// It is signed by nobody, can be either:
	/// * included and agreed upon by the validators anyway,
	/// * or unsigned transaction validated by a module.
	None,
}

impl<AccountId> From<Option<AccountId>> for RawOrigin<AccountId> {
	fn from(s: Option<AccountId>) -> RawOrigin<AccountId> {
		match s {
			Some(who) => RawOrigin::Signed(who),
			None => RawOrigin::None,
		}
	}
}

/// Exposed trait-generic origin type.
pub type Origin<T> = RawOrigin<<T as Trait>::AccountId>;

// Create a Hash with 69 for each byte,
// only used to build genesis config.
#[cfg(feature = "std")]
fn hash69<T: AsMut<[u8]> + Default>() -> T {
	let mut h = T::default();
	h.as_mut().iter_mut().for_each(|byte| *byte = 69);
	h
}

/// This type alias represents an index of an event.
///
/// We use `u32` here because this index is used as index for `Events<T>`
/// which can't contain more than `u32::max_value()` items.
type EventIndex = u32;

/// Type used to encode the number of references an account has.
pub type RefCount = u8;

/// Information of an account.
#[derive(Clone, Eq, PartialEq, Default, RuntimeDebug, Encode, Decode)]
pub struct AccountInfo<Index, AccountData> {
	/// The number of transactions this account has sent.
	pub nonce: Index,
	/// The number of other modules that currently depend on this account's existence. The account
	/// cannot be reaped until this is zero.
	pub refcount: RefCount,
	/// The additional data that belongs to this account. Used to store the balance(s) in a lot of
	/// chains.
	pub data: AccountData,
}

/// Stores the `spec_version` and `spec_name` of when the last runtime upgrade
/// happened.
#[derive(sp_runtime::RuntimeDebug, Encode, Decode)]
#[cfg_attr(feature = "std", derive(PartialEq))]
pub struct LastRuntimeUpgradeInfo {
	pub spec_version: codec::Compact<u32>,
	pub spec_name: sp_runtime::RuntimeString,
}

impl LastRuntimeUpgradeInfo {
	/// Returns if the runtime was upgraded in comparison of `self` and `current`.
	///
	/// Checks if either the `spec_version` increased or the `spec_name` changed.
	pub fn was_upgraded(&self, current: &sp_version::RuntimeVersion) -> bool {
		current.spec_version > self.spec_version.0 || current.spec_name != self.spec_name
	}
}

impl From<sp_version::RuntimeVersion> for LastRuntimeUpgradeInfo {
	fn from(version: sp_version::RuntimeVersion) -> Self {
		Self {
			spec_version: version.spec_version.into(),
			spec_name: version.spec_name,
		}
	}
}

decl_storage! {
	trait Store for Module<T: Trait> as System {
		/// The full account information for a particular account ID.
		pub Account get(fn account):
			map hasher(blake2_128_concat) T::AccountId => AccountInfo<T::Index, T::AccountData>;

		/// Total extrinsics count for the current block.
		ExtrinsicCount: Option<u32>;

		/// The current weight for the block.
		BlockWeight get(fn block_weight): weights::ExtrinsicsWeight;

		/// Total length (in bytes) for all extrinsics put together, for the current block.
		AllExtrinsicsLen: Option<u32>;

		/// Map of block numbers to block hashes.
		pub BlockHash get(fn block_hash) build(|_| vec![(T::BlockNumber::zero(), hash69())]):
			map hasher(twox_64_concat) T::BlockNumber => T::Hash;

		/// Extrinsics data for the current block (maps an extrinsic's index to its data).
		ExtrinsicData get(fn extrinsic_data): map hasher(twox_64_concat) u32 => Vec<u8>;

		/// The current block number being processed. Set by `execute_block`.
		Number get(fn block_number): T::BlockNumber;

		/// Hash of the previous block.
		ParentHash get(fn parent_hash) build(|_| hash69()): T::Hash;

		/// Extrinsics root of the current block, also part of the block header.
		ExtrinsicsRoot get(fn extrinsics_root): T::Hash;

		/// Digest of the current block, also part of the block header.
		Digest get(fn digest): DigestOf<T>;

		/// Events deposited for the current block.
		Events get(fn events): Vec<EventRecord<T::Event, T::Hash>>;

		/// The number of events in the `Events<T>` list.
		EventCount get(fn event_count): EventIndex;

		// TODO: https://github.com/paritytech/substrate/issues/2553
		// Possibly, we can improve it by using something like:
		// `Option<(BlockNumber, Vec<EventIndex>)>`, however in this case we won't be able to use
		// `EventTopics::append`.

		/// Mapping between a topic (represented by T::Hash) and a vector of indexes
		/// of events in the `<Events<T>>` list.
		///
		/// All topic vectors have deterministic storage locations depending on the topic. This
		/// allows light-clients to leverage the changes trie storage tracking mechanism and
		/// in case of changes fetch the list of events of interest.
		///
		/// The value has the type `(T::BlockNumber, EventIndex)` because if we used only just
		/// the `EventIndex` then in case if the topic has the same contents on the next block
		/// no notification will be triggered thus the event might be lost.
		EventTopics get(fn event_topics): map hasher(blake2_128_concat) T::Hash => Vec<(T::BlockNumber, EventIndex)>;

		/// Stores the `spec_version` and `spec_name` of when the last runtime upgrade happened.
		pub LastRuntimeUpgrade build(|_| Some(LastRuntimeUpgradeInfo::from(T::Version::get()))): Option<LastRuntimeUpgradeInfo>;

		/// The execution phase of the block.
		ExecutionPhase: Option<Phase>;
	}
	add_extra_genesis {
		config(changes_trie_config): Option<ChangesTrieConfiguration>;
		#[serde(with = "sp_core::bytes")]
		config(code): Vec<u8>;

		build(|config: &GenesisConfig| {
			use codec::Encode;

			sp_io::storage::set(well_known_keys::CODE, &config.code);
			sp_io::storage::set(well_known_keys::EXTRINSIC_INDEX, &0u32.encode());

			if let Some(ref changes_trie_config) = config.changes_trie_config {
				sp_io::storage::set(
					well_known_keys::CHANGES_TRIE_CONFIG,
					&changes_trie_config.encode(),
				);
			}
		});
	}
}

decl_event!(
	/// Event for the System module.
	pub enum Event<T> where AccountId = <T as Trait>::AccountId {
		/// An extrinsic completed successfully.
		ExtrinsicSuccess(DispatchInfo),
		/// An extrinsic failed.
		ExtrinsicFailed(DispatchError, DispatchInfo),
		/// `:code` was updated.
		CodeUpdated,
		/// A new account was created.
		NewAccount(AccountId),
		/// An account was reaped.
		KilledAccount(AccountId),
	}
);

decl_error! {
	/// Error for the System module
	pub enum Error for Module<T: Trait> {
		/// The name of specification does not match between the current runtime
		/// and the new runtime.
		InvalidSpecName,
		/// The specification version is not allowed to decrease between the current runtime
		/// and the new runtime.
		SpecVersionNeedsToIncrease,
		/// Failed to extract the runtime version from the new runtime.
		///
		/// Either calling `Core_version` or decoding `RuntimeVersion` failed.
		FailedToExtractRuntimeVersion,
		/// Suicide called when the account has non-default composite data.
		NonDefaultComposite,
		/// There is a non-zero reference count preventing the account from being purged.
		NonZeroRefCount,
	}
}

decl_module! {
	pub struct Module<T: Trait> for enum Call where origin: T::Origin {
		type Error = Error<T>;

		/// The maximum number of blocks to allow in mortal eras.
		const BlockHashCount: T::BlockNumber = T::BlockHashCount::get();

		/// The weight of runtime database operations the runtime can invoke.
		const DbWeight: RuntimeDbWeight = T::DbWeight::get();

		/// A dispatch that will fill the block weight up to the given ratio.
		// TODO: This should only be available for testing, rather than in general usage, but
		// that's not possible at present (since it's within the decl_module macro).
		#[weight = *_ratio * T::BlockWeights::get().max_block]
		fn fill_block(origin, _ratio: Perbill) {
			ensure_root(origin)?;
		}

		/// Make some on-chain remark.
		///
		/// # <weight>
		/// - `O(1)`
		/// - Base Weight: 0.665 µs, independent of remark length.
		/// - No DB operations.
		/// # </weight>
		#[weight = 700_000]
		fn remark(origin, _remark: Vec<u8>) {
			ensure_signed(origin)?;
		}

		/// Set the number of pages in the WebAssembly environment's heap.
		///
		/// # <weight>
		/// - `O(1)`
		/// - 1 storage write.
		/// - Base Weight: 1.405 µs
		/// - 1 write to HEAP_PAGES
		/// # </weight>
		#[weight = (T::DbWeight::get().writes(1) + 1_500_000, DispatchClass::Operational)]
		fn set_heap_pages(origin, pages: u64) {
			ensure_root(origin)?;
			storage::unhashed::put_raw(well_known_keys::HEAP_PAGES, &pages.encode());
		}

		/// Set the new runtime code.
		///
		/// # <weight>
		/// - `O(C + S)` where `C` length of `code` and `S` complexity of `can_set_code`
		/// - 1 storage write (codec `O(C)`).
		/// - 1 call to `can_set_code`: `O(S)` (calls `sp_io::misc::runtime_version` which is expensive).
		/// - 1 event.
		/// The weight of this function is dependent on the runtime, but generally this is very expensive.
		/// We will treat this as a full block.
		/// # </weight>
		#[weight = (T::BlockWeights::get().max_block, DispatchClass::Operational)]
		pub fn set_code(origin, code: Vec<u8>) {
			Self::can_set_code(origin, &code)?;

			storage::unhashed::put_raw(well_known_keys::CODE, &code);
			Self::deposit_event(RawEvent::CodeUpdated);
		}

		/// Set the new runtime code without doing any checks of the given `code`.
		///
		/// # <weight>
		/// - `O(C)` where `C` length of `code`
		/// - 1 storage write (codec `O(C)`).
		/// - 1 event.
		/// The weight of this function is dependent on the runtime. We will treat this as a full block.
		/// # </weight>
		#[weight = (T::BlockWeights::get().max_block, DispatchClass::Operational)]
		pub fn set_code_without_checks(origin, code: Vec<u8>) {
			ensure_root(origin)?;
			storage::unhashed::put_raw(well_known_keys::CODE, &code);
			Self::deposit_event(RawEvent::CodeUpdated);
		}

		/// Set the new changes trie configuration.
		///
		/// # <weight>
		/// - `O(1)`
		/// - 1 storage write or delete (codec `O(1)`).
		/// - 1 call to `deposit_log`: Uses `append` API, so O(1)
		/// - Base Weight: 7.218 µs
		/// - DB Weight:
		///     - Writes: Changes Trie, System Digest
		/// # </weight>
		#[weight = (T::DbWeight::get().writes(2) + 10_000_000, DispatchClass::Operational)]
		pub fn set_changes_trie_config(origin, changes_trie_config: Option<ChangesTrieConfiguration>) {
			ensure_root(origin)?;
			match changes_trie_config.clone() {
				Some(changes_trie_config) => storage::unhashed::put_raw(
					well_known_keys::CHANGES_TRIE_CONFIG,
					&changes_trie_config.encode(),
				),
				None => storage::unhashed::kill(well_known_keys::CHANGES_TRIE_CONFIG),
			}

			let log = generic::DigestItem::ChangesTrieSignal(
				generic::ChangesTrieSignal::NewConfiguration(changes_trie_config),
			);
			Self::deposit_log(log.into());
		}

		/// Set some items of storage.
		///
		/// # <weight>
		/// - `O(I)` where `I` length of `items`
		/// - `I` storage writes (`O(1)`).
		/// - Base Weight: 0.568 * i µs
		/// - Writes: Number of items
		/// # </weight>
		#[weight = (
			T::DbWeight::get().writes(items.len() as Weight)
				.saturating_add((items.len() as Weight).saturating_mul(600_000)),
			DispatchClass::Operational,
		)]
		fn set_storage(origin, items: Vec<KeyValue>) {
			ensure_root(origin)?;
			for i in &items {
				storage::unhashed::put_raw(&i.0, &i.1);
			}
		}

		/// Kill some items from storage.
		///
		/// # <weight>
		/// - `O(IK)` where `I` length of `keys` and `K` length of one key
		/// - `I` storage deletions.
		/// - Base Weight: .378 * i µs
		/// - Writes: Number of items
		/// # </weight>
		#[weight = (
			T::DbWeight::get().writes(keys.len() as Weight)
				.saturating_add((keys.len() as Weight).saturating_mul(400_000)),
			DispatchClass::Operational,
		)]
		fn kill_storage(origin, keys: Vec<Key>) {
			ensure_root(origin)?;
			for key in &keys {
				storage::unhashed::kill(&key);
			}
		}

		/// Kill all storage items with a key that starts with the given prefix.
		///
		/// **NOTE:** We rely on the Root origin to provide us the number of subkeys under
		/// the prefix we are removing to accurately calculate the weight of this function.
		///
		/// # <weight>
		/// - `O(P)` where `P` amount of keys with prefix `prefix`
		/// - `P` storage deletions.
		/// - Base Weight: 0.834 * P µs
		/// - Writes: Number of subkeys + 1
		/// # </weight>
		#[weight = (
			T::DbWeight::get().writes(Weight::from(*_subkeys) + 1)
				.saturating_add((Weight::from(*_subkeys) + 1).saturating_mul(850_000)),
			DispatchClass::Operational,
		)]
		fn kill_prefix(origin, prefix: Key, _subkeys: u32) {
			ensure_root(origin)?;
			storage::unhashed::kill_prefix(&prefix);
		}

		/// Kill the sending account, assuming there are no references outstanding and the composite
		/// data is equal to its default value.
		///
		/// # <weight>
		/// - `O(1)`
		/// - 1 storage read and deletion.
		/// --------------------
		/// Base Weight: 8.626 µs
		/// No DB Read or Write operations because caller is already in overlay
		/// # </weight>
		#[weight = (10_000_000, DispatchClass::Operational)]
		pub fn suicide(origin) {
			let who = ensure_signed(origin)?;
			let account = Account::<T>::get(&who);
			ensure!(account.refcount == 0, Error::<T>::NonZeroRefCount);
			ensure!(account.data == T::AccountData::default(), Error::<T>::NonDefaultComposite);
			Self::kill_account(&who);
		}
	}
}

pub struct EnsureRoot<AccountId>(sp_std::marker::PhantomData<AccountId>);
impl<
	O: Into<Result<RawOrigin<AccountId>, O>> + From<RawOrigin<AccountId>>,
	AccountId,
> EnsureOrigin<O> for EnsureRoot<AccountId> {
	type Success = ();
	fn try_origin(o: O) -> Result<Self::Success, O> {
		o.into().and_then(|o| match o {
			RawOrigin::Root => Ok(()),
			r => Err(O::from(r)),
		})
	}

	#[cfg(feature = "runtime-benchmarks")]
	fn successful_origin() -> O {
		O::from(RawOrigin::Root)
	}
}

pub struct EnsureSigned<AccountId>(sp_std::marker::PhantomData<AccountId>);
impl<
	O: Into<Result<RawOrigin<AccountId>, O>> + From<RawOrigin<AccountId>>,
	AccountId: Default,
> EnsureOrigin<O> for EnsureSigned<AccountId> {
	type Success = AccountId;
	fn try_origin(o: O) -> Result<Self::Success, O> {
		o.into().and_then(|o| match o {
			RawOrigin::Signed(who) => Ok(who),
			r => Err(O::from(r)),
		})
	}

	#[cfg(feature = "runtime-benchmarks")]
	fn successful_origin() -> O {
		O::from(RawOrigin::Signed(Default::default()))
	}
}

pub struct EnsureSignedBy<Who, AccountId>(sp_std::marker::PhantomData<(Who, AccountId)>);
impl<
	O: Into<Result<RawOrigin<AccountId>, O>> + From<RawOrigin<AccountId>>,
	Who: Contains<AccountId>,
	AccountId: PartialEq + Clone + Ord + Default,
> EnsureOrigin<O> for EnsureSignedBy<Who, AccountId> {
	type Success = AccountId;
	fn try_origin(o: O) -> Result<Self::Success, O> {
		o.into().and_then(|o| match o {
			RawOrigin::Signed(ref who) if Who::contains(who) => Ok(who.clone()),
			r => Err(O::from(r)),
		})
	}

	#[cfg(feature = "runtime-benchmarks")]
	fn successful_origin() -> O {
		let members = Who::sorted_members();
		let first_member = match members.get(0) {
			Some(account) => account.clone(),
			None => Default::default(),
		};
		O::from(RawOrigin::Signed(first_member.clone()))
	}
}

pub struct EnsureNone<AccountId>(sp_std::marker::PhantomData<AccountId>);
impl<
	O: Into<Result<RawOrigin<AccountId>, O>> + From<RawOrigin<AccountId>>,
	AccountId,
> EnsureOrigin<O> for EnsureNone<AccountId> {
	type Success = ();
	fn try_origin(o: O) -> Result<Self::Success, O> {
		o.into().and_then(|o| match o {
			RawOrigin::None => Ok(()),
			r => Err(O::from(r)),
		})
	}

	#[cfg(feature = "runtime-benchmarks")]
	fn successful_origin() -> O {
		O::from(RawOrigin::None)
	}
}

pub struct EnsureNever<T>(sp_std::marker::PhantomData<T>);
impl<O, T> EnsureOrigin<O> for EnsureNever<T> {
	type Success = T;
	fn try_origin(o: O) -> Result<Self::Success, O> {
		Err(o)
	}

	#[cfg(feature = "runtime-benchmarks")]
	fn successful_origin() -> O {
		unimplemented!()
	}
}

/// The "OR gate" implementation of `EnsureOrigin`.
///
/// Origin check will pass if `L` or `R` origin check passes. `L` is tested first.
pub struct EnsureOneOf<AccountId, L, R>(sp_std::marker::PhantomData<(AccountId, L, R)>);
impl<
	AccountId,
	O: Into<Result<RawOrigin<AccountId>, O>> + From<RawOrigin<AccountId>>,
	L: EnsureOrigin<O>,
	R: EnsureOrigin<O>,
> EnsureOrigin<O> for EnsureOneOf<AccountId, L, R> {
	type Success = Either<L::Success, R::Success>;
	fn try_origin(o: O) -> Result<Self::Success, O> {
		L::try_origin(o).map_or_else(
			|o| R::try_origin(o).map(|o| Either::Right(o)),
			|o| Ok(Either::Left(o)),
		)
	}

	#[cfg(feature = "runtime-benchmarks")]
	fn successful_origin() -> O {
		L::successful_origin()
	}
}

/// Ensure that the origin `o` represents a signed extrinsic (i.e. transaction).
/// Returns `Ok` with the account that signed the extrinsic or an `Err` otherwise.
pub fn ensure_signed<OuterOrigin, AccountId>(o: OuterOrigin) -> Result<AccountId, BadOrigin>
	where OuterOrigin: Into<Result<RawOrigin<AccountId>, OuterOrigin>>
{
	match o.into() {
		Ok(RawOrigin::Signed(t)) => Ok(t),
		_ => Err(BadOrigin),
	}
}

/// Ensure that the origin `o` represents the root. Returns `Ok` or an `Err` otherwise.
pub fn ensure_root<OuterOrigin, AccountId>(o: OuterOrigin) -> Result<(), BadOrigin>
	where OuterOrigin: Into<Result<RawOrigin<AccountId>, OuterOrigin>>
{
	match o.into() {
		Ok(RawOrigin::Root) => Ok(()),
		_ => Err(BadOrigin),
	}
}

/// Ensure that the origin `o` represents an unsigned extrinsic. Returns `Ok` or an `Err` otherwise.
pub fn ensure_none<OuterOrigin, AccountId>(o: OuterOrigin) -> Result<(), BadOrigin>
	where OuterOrigin: Into<Result<RawOrigin<AccountId>, OuterOrigin>>
{
	match o.into() {
		Ok(RawOrigin::None) => Ok(()),
		_ => Err(BadOrigin),
	}
}

/// A type of block initialization to perform.
pub enum InitKind {
	/// Leave inspectable storage entries in state.
	///
	/// i.e. `Events` are not being reset.
	/// Should only be used for off-chain calls,
	/// regular block execution should clear those.
	Inspection,

	/// Reset also inspectable storage entries.
	///
	/// This should be used for regular block execution.
	Full,
}

impl Default for InitKind {
	fn default() -> Self {
		InitKind::Full
	}
}

/// Reference status; can be either referenced or unreferenced.
pub enum RefStatus {
	Referenced,
	Unreferenced,
}

impl<T: Trait> Module<T> {
	/// Deposits an event into this block's event record.
	pub fn deposit_event(event: impl Into<T::Event>) {
		Self::deposit_event_indexed(&[], event.into());
	}

	/// Increment the reference counter on an account.
	pub fn inc_ref(who: &T::AccountId) {
		Account::<T>::mutate(who, |a| a.refcount = a.refcount.saturating_add(1));
	}

	/// Decrement the reference counter on an account. This *MUST* only be done once for every time
	/// you called `inc_ref` on `who`.
	pub fn dec_ref(who: &T::AccountId) {
		Account::<T>::mutate(who, |a| a.refcount = a.refcount.saturating_sub(1));
	}

	/// The number of outstanding references for the account `who`.
	pub fn refs(who: &T::AccountId) -> RefCount {
		Account::<T>::get(who).refcount
	}

	/// True if the account has no outstanding references.
	pub fn allow_death(who: &T::AccountId) -> bool {
		Account::<T>::get(who).refcount == 0
	}

	/// Deposits an event into this block's event record adding this event
	/// to the corresponding topic indexes.
	///
	/// This will update storage entries that correspond to the specified topics.
	/// It is expected that light-clients could subscribe to this topics.
	pub fn deposit_event_indexed(topics: &[T::Hash], event: T::Event) {
		let block_number = Self::block_number();
		// Don't populate events on genesis.
		if block_number.is_zero() { return }

		let phase = ExecutionPhase::get().unwrap_or_default();
		let event = EventRecord {
			phase,
			event,
			topics: topics.iter().cloned().collect::<Vec<_>>(),
		};

		// Index of the to be added event.
		let event_idx = {
			let old_event_count = EventCount::get();
			let new_event_count = match old_event_count.checked_add(1) {
				// We've reached the maximum number of events at this block, just
				// don't do anything and leave the event_count unaltered.
				None => return,
				Some(nc) => nc,
			};
			EventCount::put(new_event_count);
			old_event_count
		};

		Events::<T>::append(&event);

		for topic in topics {
			<EventTopics<T>>::append(topic, &(block_number, event_idx));
		}
	}

	/// Gets the index of extrinsic that is currently executing.
	pub fn extrinsic_index() -> Option<u32> {
		storage::unhashed::get(well_known_keys::EXTRINSIC_INDEX)
	}

	/// Gets extrinsics count.
	pub fn extrinsic_count() -> u32 {
		ExtrinsicCount::get().unwrap_or_default()
	}

	pub fn all_extrinsics_len() -> u32 {
		AllExtrinsicsLen::get().unwrap_or_default()
	}

	/// Inform the system module of some additional weight that should be accounted for, in the
	/// current block.
	///
	/// NOTE: use with extra care; this function is made public only be used for certain modules
	/// that need it. A runtime that does not have dynamic calls should never need this and should
	/// stick to static weights. A typical use case for this is inner calls or smart contract calls.
	/// Furthermore, it only makes sense to use this when it is presumably  _cheap_ to provide the
	/// argument `weight`; In other words, if this function is to be used to account for some
	/// unknown, user provided call's weight, it would only make sense to use it if you are sure you
	/// can rapidly compute the weight of the inner call.
	///
	/// Even more dangerous is to note that this function does NOT take any action, if the new sum
	/// of block weight is more than the block weight limit. This is what the _unchecked_.
	///
	/// Another potential use-case could be for the `on_initialize` and `on_finalize` hooks.
	pub fn register_extra_weight_unchecked(weight: Weight, class: DispatchClass) {
		BlockWeight::mutate(|current_weight| {
			current_weight.add(weight, class);
		});
	}

	/// Start the execution of a particular block.
	pub fn initialize(
		number: &T::BlockNumber,
		parent_hash: &T::Hash,
		txs_root: &T::Hash,
		digest: &DigestOf<T>,
		kind: InitKind,
	) {
		// populate environment
		ExecutionPhase::put(Phase::Initialization);
		storage::unhashed::put(well_known_keys::EXTRINSIC_INDEX, &0u32);
		<Number<T>>::put(number);
		<Digest<T>>::put(digest);
		<ParentHash<T>>::put(parent_hash);
		<BlockHash<T>>::insert(*number - One::one(), parent_hash);
		<ExtrinsicsRoot<T>>::put(txs_root);

		// Remove previous block data from storage
		BlockWeight::kill();

		// Kill inspectable storage entries in state when `InitKind::Full`.
		if let InitKind::Full = kind {
			<Events<T>>::kill();
			EventCount::kill();
			<EventTopics<T>>::remove_all();
		}
	}

	/// Remove temporary "environment" entries in storage.
	pub fn finalize() -> T::Header {
		ExecutionPhase::kill();
		ExtrinsicCount::kill();
		AllExtrinsicsLen::kill();

		let number = <Number<T>>::take();
		let parent_hash = <ParentHash<T>>::take();
		let mut digest = <Digest<T>>::take();
		let extrinsics_root = <ExtrinsicsRoot<T>>::take();

		// move block hash pruning window by one block
		let block_hash_count = <T::BlockHashCount>::get();
		if number > block_hash_count {
			let to_remove = number - block_hash_count - One::one();

			// keep genesis hash
			if to_remove != Zero::zero() {
				<BlockHash<T>>::remove(to_remove);
			}
		}

		let storage_root = T::Hash::decode(&mut &sp_io::storage::root()[..])
			.expect("Node is configured to use the same hash; qed");
		let storage_changes_root = sp_io::storage::changes_root(&parent_hash.encode());

		// we can't compute changes trie root earlier && put it to the Digest
		// because it will include all currently existing temporaries.
		if let Some(storage_changes_root) = storage_changes_root {
			let item = generic::DigestItem::ChangesTrieRoot(
				T::Hash::decode(&mut &storage_changes_root[..])
					.expect("Node is configured to use the same hash; qed")
			);
			digest.push(item);
		}

		// The following fields
		//
		// - <Events<T>>
		// - <EventCount<T>>
		// - <EventTopics<T>>
		//
		// stay to be inspected by the client and will be cleared by `Self::initialize`.

		<T::Header as traits::Header>::new(number, extrinsics_root, storage_root, parent_hash, digest)
	}

	/// Deposits a log and ensures it matches the block's log data.
	///
	/// # <weight>
	/// - `O(1)`
	/// - 1 storage write (codec `O(1)`)
	/// # </weight>
	pub fn deposit_log(item: DigestItemOf<T>) {
		<Digest<T>>::append(item);
	}

	/// Get the basic externalities for this module, useful for tests.
	#[cfg(any(feature = "std", test))]
	pub fn externalities() -> TestExternalities {
		TestExternalities::new(sp_core::storage::Storage {
			top: map![
				<BlockHash<T>>::hashed_key_for(T::BlockNumber::zero()) => [69u8; 32].encode(),
				<Number<T>>::hashed_key().to_vec() => T::BlockNumber::one().encode(),
				<ParentHash<T>>::hashed_key().to_vec() => [69u8; 32].encode()
			],
			children_default: map![],
		})
	}

	/// Set the block number to something in particular. Can be used as an alternative to
	/// `initialize` for tests that don't need to bother with the other environment entries.
	#[cfg(any(feature = "std", feature = "runtime-benchmarks", test))]
	pub fn set_block_number(n: T::BlockNumber) {
		<Number<T>>::put(n);
	}

	/// Sets the index of extrinsic that is currently executing.
	#[cfg(any(feature = "std", test))]
	pub fn set_extrinsic_index(extrinsic_index: u32) {
		storage::unhashed::put(well_known_keys::EXTRINSIC_INDEX, &extrinsic_index)
	}

	/// Set the parent hash number to something in particular. Can be used as an alternative to
	/// `initialize` for tests that don't need to bother with the other environment entries.
	#[cfg(any(feature = "std", test))]
	pub fn set_parent_hash(n: T::Hash) {
		<ParentHash<T>>::put(n);
	}

	/// Set the current block weight. This should only be used in some integration tests.
	#[cfg(any(feature = "std", test))]
	pub fn set_block_limits(weight: Weight, len: usize) {
		BlockWeight::mutate(|current_weight| {
			current_weight.put(weight, DispatchClass::Normal)
		});
		AllExtrinsicsLen::put(len as u32);
	}

	/// Reset events. Can be used as an alternative to
	/// `initialize` for tests that don't need to bother with the other environment entries.
	#[cfg(any(feature = "std", feature = "runtime-benchmarks", test))]
	pub fn reset_events() {
		<Events<T>>::kill();
		EventCount::kill();
		<EventTopics<T>>::remove_all();
	}

	/// Return the chain's current runtime version.
	pub fn runtime_version() -> RuntimeVersion { T::Version::get() }

	/// Retrieve the account transaction counter from storage.
	pub fn account_nonce(who: impl EncodeLike<T::AccountId>) -> T::Index {
		Account::<T>::get(who).nonce
	}

	/// Increment a particular account's nonce by 1.
	pub fn inc_account_nonce(who: impl EncodeLike<T::AccountId>) {
		Account::<T>::mutate(who, |a| a.nonce += T::Index::one());
	}

	/// Note what the extrinsic data of the current extrinsic index is. If this
	/// is called, then ensure `derive_extrinsics` is also called before
	/// block-building is completed.
	///
	/// NOTE: This function is called only when the block is being constructed locally.
	/// `execute_block` doesn't note any extrinsics.
	pub fn note_extrinsic(encoded_xt: Vec<u8>) {
		ExtrinsicData::insert(Self::extrinsic_index().unwrap_or_default(), encoded_xt);
	}

	/// To be called immediately after an extrinsic has been applied.
	pub fn note_applied_extrinsic(r: &DispatchResultWithPostInfo, mut info: DispatchInfo) {
		info.weight = extract_actual_weight(r, &info);
		Self::deposit_event(
			match r {
				Ok(_) => RawEvent::ExtrinsicSuccess(info),
				Err(err) => {
					sp_runtime::print(err);
					RawEvent::ExtrinsicFailed(err.error, info)
				},
			}
		);

		let next_extrinsic_index = Self::extrinsic_index().unwrap_or_default() + 1u32;

		storage::unhashed::put(well_known_keys::EXTRINSIC_INDEX, &next_extrinsic_index);
		ExecutionPhase::put(Phase::ApplyExtrinsic(next_extrinsic_index));
	}

	/// To be called immediately after `note_applied_extrinsic` of the last extrinsic of the block
	/// has been called.
	pub fn note_finished_extrinsics() {
		let extrinsic_index: u32 = storage::unhashed::take(well_known_keys::EXTRINSIC_INDEX)
			.unwrap_or_default();
		ExtrinsicCount::put(extrinsic_index);
		ExecutionPhase::put(Phase::Finalization);
	}

	/// To be called immediately after finishing the initialization of the block
	/// (e.g., called `on_initialize` for all modules).
	pub fn note_finished_initialize() {
		ExecutionPhase::put(Phase::ApplyExtrinsic(0))
	}

	/// Remove all extrinsic data and save the extrinsics trie root.
	pub fn derive_extrinsics() {
		let extrinsics = (0..ExtrinsicCount::get().unwrap_or_default())
			.map(ExtrinsicData::take).collect();
		let xts_root = extrinsics_data_root::<T::Hashing>(extrinsics);
		<ExtrinsicsRoot<T>>::put(xts_root);
	}

	/// An account is being created.
	pub fn on_created_account(who: T::AccountId) {
		T::OnNewAccount::on_new_account(&who);
		Self::deposit_event(RawEvent::NewAccount(who));
	}

	/// Do anything that needs to be done after an account has been killed.
	fn on_killed_account(who: T::AccountId) {
		T::OnKilledAccount::on_killed_account(&who);
		Self::deposit_event(RawEvent::KilledAccount(who));
	}

	/// Remove an account from storage. This should only be done when its refs are zero or you'll
	/// get storage leaks in other modules. Nonetheless we assume that the calling logic knows best.
	///
	/// This is a no-op if the account doesn't already exist. If it does then it will ensure
	/// cleanups (those in `on_killed_account`) take place.
	fn kill_account(who: &T::AccountId) {
		if Account::<T>::contains_key(who) {
			let account = Account::<T>::take(who);
			if account.refcount > 0 {
				debug::debug!(
					target: "system",
					"WARNING: Referenced account deleted. This is probably a bug."
				);
			}
		}
		Module::<T>::on_killed_account(who.clone());
	}

	/// Determine whether or not it is possible to update the code.
	///
	/// This function has no side effects and is idempotent, but is fairly
	/// heavy. It is automatically called by `set_code`; in most cases,
	/// a direct call to `set_code` is preferable. It is useful to call
	/// `can_set_code` when it is desirable to perform the appropriate
	/// runtime checks without actually changing the code yet.
	pub fn can_set_code(origin: T::Origin, code: &[u8]) -> Result<(), sp_runtime::DispatchError> {
		ensure_root(origin)?;

		let current_version = T::Version::get();
		let new_version = sp_io::misc::runtime_version(&code)
			.and_then(|v| RuntimeVersion::decode(&mut &v[..]).ok())
			.ok_or_else(|| Error::<T>::FailedToExtractRuntimeVersion)?;

		if new_version.spec_name != current_version.spec_name {
			Err(Error::<T>::InvalidSpecName)?
		}

		if new_version.spec_version <= current_version.spec_version {
			Err(Error::<T>::SpecVersionNeedsToIncrease)?
		}

		Ok(())
	}
}

/// Event handler which calls on_created_account when it happens.
pub struct CallOnCreatedAccount<T>(PhantomData<T>);
impl<T: Trait> Happened<T::AccountId> for CallOnCreatedAccount<T> {
	fn happened(who: &T::AccountId) {
		Module::<T>::on_created_account(who.clone());
	}
}

/// Event handler which calls kill_account when it happens.
pub struct CallKillAccount<T>(PhantomData<T>);
impl<T: Trait> Happened<T::AccountId> for CallKillAccount<T> {
	fn happened(who: &T::AccountId) {
		Module::<T>::kill_account(who)
	}
}

impl<T: Trait> BlockNumberProvider for Module<T>
{
	type BlockNumber = <T as Trait>::BlockNumber;

	fn current_block_number() -> Self::BlockNumber {
		Module::<T>::block_number()
	}
}

// Implement StoredMap for a simple single-item, kill-account-on-remove system. This works fine for
// storing a single item which is required to not be empty/default for the account to exist.
// Anything more complex will need more sophisticated logic.
impl<T: Trait> StoredMap<T::AccountId, T::AccountData> for Module<T> {
	fn get(k: &T::AccountId) -> T::AccountData {
		Account::<T>::get(k).data
	}
	fn is_explicit(k: &T::AccountId) -> bool {
		Account::<T>::contains_key(k)
	}
	fn insert(k: &T::AccountId, data: T::AccountData) {
		let existed = Account::<T>::contains_key(k);
		Account::<T>::mutate(k, |a| a.data = data);
		if !existed {
			Self::on_created_account(k.clone());
		}
	}
	fn remove(k: &T::AccountId) {
		Self::kill_account(k)
	}
	fn mutate<R>(k: &T::AccountId, f: impl FnOnce(&mut T::AccountData) -> R) -> R {
		let existed = Account::<T>::contains_key(k);
		let r = Account::<T>::mutate(k, |a| f(&mut a.data));
		if !existed {
			Self::on_created_account(k.clone());
		}
		r
	}
	fn mutate_exists<R>(k: &T::AccountId, f: impl FnOnce(&mut Option<T::AccountData>) -> R) -> R {
		Self::try_mutate_exists(k, |x| -> Result<R, Infallible> { Ok(f(x)) }).expect("Infallible; qed")
	}
	fn try_mutate_exists<R, E>(k: &T::AccountId, f: impl FnOnce(&mut Option<T::AccountData>) -> Result<R, E>) -> Result<R, E> {
		Account::<T>::try_mutate_exists(k, |maybe_value| {
			let existed = maybe_value.is_some();
			let (maybe_prefix, mut maybe_data) = split_inner(
				maybe_value.take(),
				|account| ((account.nonce, account.refcount), account.data)
			);
			f(&mut maybe_data).map(|result| {
				*maybe_value = maybe_data.map(|data| {
					let (nonce, refcount) = maybe_prefix.unwrap_or_default();
					AccountInfo { nonce, refcount, data }
				});
				(existed, maybe_value.is_some(), result)
			})
		}).map(|(existed, exists, v)| {
			if !existed && exists {
				Self::on_created_account(k.clone());
			} else if existed && !exists {
				Self::on_killed_account(k.clone());
			}
			v
		})
	}
}

/// Split an `option` into two constituent options, as defined by a `splitter` function.
pub fn split_inner<T, R, S>(option: Option<T>, splitter: impl FnOnce(T) -> (R, S))
	-> (Option<R>, Option<S>)
{
	match option {
		Some(inner) => {
			let (r, s) = splitter(inner);
			(Some(r), Some(s))
		}
		None => (None, None),
	}
}

impl<T: Trait> IsDeadAccount<T::AccountId> for Module<T> {
	fn is_dead_account(who: &T::AccountId) -> bool {
		!Account::<T>::contains_key(who)
	}
}

pub struct ChainContext<T>(sp_std::marker::PhantomData<T>);
impl<T> Default for ChainContext<T> {
	fn default() -> Self {
		ChainContext(sp_std::marker::PhantomData)
	}
}

impl<T: Trait> Lookup for ChainContext<T> {
	type Source = <T::Lookup as StaticLookup>::Source;
	type Target = <T::Lookup as StaticLookup>::Target;

	fn lookup(&self, s: Self::Source) -> Result<Self::Target, LookupError> {
		<T::Lookup as StaticLookup>::lookup(s)
	}
}<|MERGE_RESOLUTION|>--- conflicted
+++ resolved
@@ -159,8 +159,6 @@
 	H::ordered_trie_root(xts)
 }
 
-<<<<<<< HEAD
-=======
 pub trait WeightInfo {
 	fn remark(b: u32, ) -> Weight;
 	fn set_heap_pages(i: u32, ) -> Weight;
@@ -182,7 +180,6 @@
 	fn kill_prefix(_p: u32, ) -> Weight { 1_000_000_000 }
 	fn suicide(_n: u32, ) -> Weight { 1_000_000_000 }
 }
->>>>>>> efbac7be
 
 pub trait Trait: 'static + Eq + Clone {
 	/// The basic call filter to use in Origin. All origins are built with this filter as base,
@@ -273,14 +270,12 @@
 	/// All resources should be cleaned up associated with the given account.
 	type OnKilledAccount: OnKilledAccount<Self::AccountId>;
 
-<<<<<<< HEAD
+	type SystemWeightInfo: WeightInfo;
+
 	/// Return block weights object.
 	fn block_weights() -> weights::BlockWeights {
 		Self::BlockWeights::get()
 	}
-=======
-	type SystemWeightInfo: WeightInfo;
->>>>>>> efbac7be
 }
 
 pub type DigestOf<T> = generic::Digest<<T as Trait>::Hash>;
