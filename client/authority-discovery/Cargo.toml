[package]
name = "sc-authority-discovery"
version = "0.8.0"
authors = ["Parity Technologies <admin@parity.io>"]
edition = "2018"
build = "build.rs"
license = "GPL-3.0-or-later WITH Classpath-exception-2.0"
homepage = "https://substrate.dev"
repository = "https://github.com/paritytech/substrate/"
description = "Substrate authority discovery."
readme = "README.md"

[package.metadata.docs.rs]
targets = ["x86_64-unknown-linux-gnu"]

[build-dependencies]
prost-build = "0.6.1"

[dependencies]
bytes = "0.5.0"
codec = { package = "parity-scale-codec", default-features = false, version = "1.3.4" }
derive_more = "0.99.2"
either = "1.5.3"
futures = "0.3.4"
futures-timer = "3.0.1"
libp2p = { version = "0.28.1", default-features = false, features = ["kad"] }
log = "0.4.8"
prometheus-endpoint = { package = "substrate-prometheus-endpoint", path = "../../utils/prometheus", version = "0.8.0"}
prost = "0.6.1"
rand = "0.7.2"
sc-client-api = { version = "2.0.0", path = "../api" }
sc-keystore = { version = "2.0.0", path = "../keystore" }
sc-network = { version = "0.8.0", path = "../network" }
serde_json = "1.0.41"
sp-authority-discovery = { version = "2.0.0", path = "../../primitives/authority-discovery" }
sp-blockchain = { version = "2.0.0", path = "../../primitives/blockchain" }
sp-core = { version = "2.0.0", path = "../../primitives/core" }
sp-runtime = { version = "2.0.0", path = "../../primitives/runtime" }
sp-api = { version = "2.0.0", path = "../../primitives/api" }

[dev-dependencies]
quickcheck = "0.9.0"
<<<<<<< HEAD
sp-tracing = { version = "2.0.0-rc6", path = "../../primitives/tracing" }
sc-peerset = { version = "2.0.0-rc6", path = "../peerset" }
substrate-test-runtime-client = { version = "2.0.0-rc6", path = "../../test-utils/runtime/client"}
=======
sp-tracing = { version = "2.0.0", path = "../../primitives/tracing" }
sc-peerset = { version = "2.0.0", path = "../peerset" }
substrate-test-runtime-client = { version = "2.0.0", path = "../../test-utils/runtime/client"}
>>>>>>> 85fbdc2f
<|MERGE_RESOLUTION|>--- conflicted
+++ resolved
@@ -40,12 +40,6 @@
 
 [dev-dependencies]
 quickcheck = "0.9.0"
-<<<<<<< HEAD
-sp-tracing = { version = "2.0.0-rc6", path = "../../primitives/tracing" }
-sc-peerset = { version = "2.0.0-rc6", path = "../peerset" }
-substrate-test-runtime-client = { version = "2.0.0-rc6", path = "../../test-utils/runtime/client"}
-=======
 sp-tracing = { version = "2.0.0", path = "../../primitives/tracing" }
 sc-peerset = { version = "2.0.0", path = "../peerset" }
-substrate-test-runtime-client = { version = "2.0.0", path = "../../test-utils/runtime/client"}
->>>>>>> 85fbdc2f
+substrate-test-runtime-client = { version = "2.0.0", path = "../../test-utils/runtime/client"}