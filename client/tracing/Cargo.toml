[package]
name = "sc-tracing"
version = "2.0.0"
license = "GPL-3.0-or-later WITH Classpath-exception-2.0"
authors = ["Parity Technologies <admin@parity.io>"]
edition = "2018"
homepage = "https://substrate.dev"
repository = "https://github.com/paritytech/substrate/"
description = "Instrumentation implementation for substrate."
readme = "README.md"

[package.metadata.docs.rs]
targets = ["x86_64-unknown-linux-gnu"]

[dependencies]
erased-serde = "0.3.9"
log = { version = "0.4.8" }
parking_lot = "0.10.0"
rustc-hash = "1.1.0"
serde = "1.0.101"
serde_json = "1.0.41"
slog = { version = "2.5.2", features = ["nested-values"] }
tracing = "0.1.19"
tracing-core = "0.1.13"
tracing-subscriber = "0.2.10"
<<<<<<< HEAD
sp-tracing = { version = "2.0.0-rc6", path = "../../primitives/tracing" }
sc-telemetry = { version = "2.0.0-rc6", path = "../telemetry" }
=======
sp-tracing = { version = "2.0.0", path = "../../primitives/tracing" }
sc-telemetry = { version = "2.0.0", path = "../telemetry" }
>>>>>>> 85fbdc2f
<|MERGE_RESOLUTION|>--- conflicted
+++ resolved
@@ -23,10 +23,5 @@
 tracing = "0.1.19"
 tracing-core = "0.1.13"
 tracing-subscriber = "0.2.10"
-<<<<<<< HEAD
-sp-tracing = { version = "2.0.0-rc6", path = "../../primitives/tracing" }
-sc-telemetry = { version = "2.0.0-rc6", path = "../telemetry" }
-=======
 sp-tracing = { version = "2.0.0", path = "../../primitives/tracing" }
-sc-telemetry = { version = "2.0.0", path = "../telemetry" }
->>>>>>> 85fbdc2f
+sc-telemetry = { version = "2.0.0", path = "../telemetry" }