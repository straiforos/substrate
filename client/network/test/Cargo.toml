[package]
description = "Integration tests for Substrate network protocol"
name = "sc-network-test"
version = "0.8.0"
license = "GPL-3.0-or-later WITH Classpath-exception-2.0"
authors = ["Parity Technologies <admin@parity.io>"]
edition = "2018"
publish = false
homepage = "https://substrate.dev"
repository = "https://github.com/paritytech/substrate/"

[package.metadata.docs.rs]
targets = ["x86_64-unknown-linux-gnu"]

[dependencies]
sc-network = { version = "0.8.0", path = "../" }
log = "0.4.8"
parking_lot = "0.10.0"
futures = "0.3.4"
futures-timer = "3.0.1"
rand = "0.7.2"
libp2p = { version = "0.28.1", default-features = false }
<<<<<<< HEAD
sp-consensus = { version = "0.8.0-rc6", path = "../../../primitives/consensus/common" }
sc-consensus = { version = "0.8.0-rc6", path = "../../../client/consensus/common" }
sc-client-api = { version = "2.0.0-rc6", path = "../../api" }
sp-blockchain = { version = "2.0.0-rc6", path = "../../../primitives/blockchain" }
sp-runtime = { version = "2.0.0-rc6", path = "../../../primitives/runtime" }
sp-core = { version = "2.0.0-rc6", path = "../../../primitives/core" }
sc-block-builder = { version = "0.8.0-rc6", path = "../../block-builder" }
sp-consensus-babe = { version = "0.8.0-rc6", path = "../../../primitives/consensus/babe" }
substrate-test-runtime-client = { version = "2.0.0-rc6", path = "../../../test-utils/runtime/client" }
substrate-test-runtime = { version = "2.0.0-rc6", path = "../../../test-utils/runtime" }
tempfile = "3.1.0"
sp-tracing = { version = "2.0.0-rc6", path = "../../../primitives/tracing" }
sc-service = { version = "0.8.0-rc6", default-features = false, features = ["test-helpers"],  path = "../../service" }
=======
sp-consensus = { version = "0.8.0", path = "../../../primitives/consensus/common" }
sc-consensus = { version = "0.8.0", path = "../../../client/consensus/common" }
sc-client-api = { version = "2.0.0", path = "../../api" }
sp-blockchain = { version = "2.0.0", path = "../../../primitives/blockchain" }
sp-runtime = { version = "2.0.0", path = "../../../primitives/runtime" }
sp-core = { version = "2.0.0", path = "../../../primitives/core" }
sc-block-builder = { version = "0.8.0", path = "../../block-builder" }
sp-consensus-babe = { version = "0.8.0", path = "../../../primitives/consensus/babe" }
substrate-test-runtime-client = { version = "2.0.0", path = "../../../test-utils/runtime/client" }
substrate-test-runtime = { version = "2.0.0", path = "../../../test-utils/runtime" }
tempfile = "3.1.0"
sp-tracing = { version = "2.0.0", path = "../../../primitives/tracing" }
sc-service = { version = "0.8.0", default-features = false, features = ["test-helpers"],  path = "../../service" }
>>>>>>> 85fbdc2f
<|MERGE_RESOLUTION|>--- conflicted
+++ resolved
@@ -20,21 +20,6 @@
 futures-timer = "3.0.1"
 rand = "0.7.2"
 libp2p = { version = "0.28.1", default-features = false }
-<<<<<<< HEAD
-sp-consensus = { version = "0.8.0-rc6", path = "../../../primitives/consensus/common" }
-sc-consensus = { version = "0.8.0-rc6", path = "../../../client/consensus/common" }
-sc-client-api = { version = "2.0.0-rc6", path = "../../api" }
-sp-blockchain = { version = "2.0.0-rc6", path = "../../../primitives/blockchain" }
-sp-runtime = { version = "2.0.0-rc6", path = "../../../primitives/runtime" }
-sp-core = { version = "2.0.0-rc6", path = "../../../primitives/core" }
-sc-block-builder = { version = "0.8.0-rc6", path = "../../block-builder" }
-sp-consensus-babe = { version = "0.8.0-rc6", path = "../../../primitives/consensus/babe" }
-substrate-test-runtime-client = { version = "2.0.0-rc6", path = "../../../test-utils/runtime/client" }
-substrate-test-runtime = { version = "2.0.0-rc6", path = "../../../test-utils/runtime" }
-tempfile = "3.1.0"
-sp-tracing = { version = "2.0.0-rc6", path = "../../../primitives/tracing" }
-sc-service = { version = "0.8.0-rc6", default-features = false, features = ["test-helpers"],  path = "../../service" }
-=======
 sp-consensus = { version = "0.8.0", path = "../../../primitives/consensus/common" }
 sc-consensus = { version = "0.8.0", path = "../../../client/consensus/common" }
 sc-client-api = { version = "2.0.0", path = "../../api" }
@@ -47,5 +32,4 @@
 substrate-test-runtime = { version = "2.0.0", path = "../../../test-utils/runtime" }
 tempfile = "3.1.0"
 sp-tracing = { version = "2.0.0", path = "../../../primitives/tracing" }
-sc-service = { version = "0.8.0", default-features = false, features = ["test-helpers"],  path = "../../service" }
->>>>>>> 85fbdc2f
+sc-service = { version = "0.8.0", default-features = false, features = ["test-helpers"],  path = "../../service" }