--- conflicted
+++ resolved
@@ -17,19 +17,11 @@
 frame-support = { version = "2.0.0", default-features = false, path = "../support" }
 frame-system = { version = "2.0.0", default-features = false, path = "../system" }
 serde = { version = "1.0.101", optional = true }
-<<<<<<< HEAD
-sp-runtime = { version = "2.0.0-rc6", default-features = false, path = "../../primitives/runtime" }
-sp-tracing = { version = "2.0.0-rc6", default-features = false, path = "../../primitives/tracing" }
-sp-std = { version = "2.0.0-rc6", default-features = false, path = "../../primitives/std" }
-sp-io = { version = "2.0.0-rc6", default-features = false, path = "../../primitives/io" }
-sp-core = { version = "2.0.0-rc6", default-features = false, path = "../../primitives/core" }
-=======
 sp-runtime = { version = "2.0.0", default-features = false, path = "../../primitives/runtime" }
 sp-tracing = { version = "2.0.0", default-features = false, path = "../../primitives/tracing" }
 sp-std = { version = "2.0.0", default-features = false, path = "../../primitives/std" }
 sp-io = { version = "2.0.0", default-features = false, path = "../../primitives/io" }
 sp-core = { version = "2.0.0", default-features = false, path = "../../primitives/core" }
->>>>>>> 85fbdc2f
 
 [dev-dependencies]
 hex-literal = "0.3.1"
