[package]
name = "sc-rpc-server"
version = "2.0.0"
authors = ["Parity Technologies <admin@parity.io>"]
edition = "2018"
license = "GPL-3.0-or-later WITH Classpath-exception-2.0"
homepage = "https://substrate.dev"
repository = "https://github.com/paritytech/substrate/"
description = "Substrate RPC servers."
readme = "README.md"

[package.metadata.docs.rs]
targets = ["x86_64-unknown-linux-gnu"]

[dependencies]
futures = "0.1.6"
<<<<<<< HEAD
jsonrpc-core = "14.2.0"
pubsub = { package = "jsonrpc-pubsub", version = "14.2.0" }
log = "0.4.8"
prometheus-endpoint = { package = "substrate-prometheus-endpoint", path = "../../utils/prometheus", version = "0.8.0-rc6"}
=======
jsonrpc-core = "15.0.0"
pubsub = { package = "jsonrpc-pubsub", version = "15.0.0" }
log = "0.4.8"
prometheus-endpoint = { package = "substrate-prometheus-endpoint", path = "../../utils/prometheus", version = "0.8.0"}
>>>>>>> 85fbdc2f
serde = "1.0.101"
serde_json = "1.0.41"
sp-runtime = { version = "2.0.0", path = "../../primitives/runtime" }

[target.'cfg(not(target_os = "unknown"))'.dependencies]
<<<<<<< HEAD
http = { package = "jsonrpc-http-server", version = "14.2.0" }
ipc = { version = "14.2.0", package = "jsonrpc-ipc-server" }
ws = { package = "jsonrpc-ws-server", version = "14.2.0" }
=======
http = { package = "jsonrpc-http-server", version = "15.0.0" }
ipc = { package = "jsonrpc-ipc-server", version = "15.0.0" }
ws = { package = "jsonrpc-ws-server", version = "15.0.0" }
>>>>>>> 85fbdc2f
<|MERGE_RESOLUTION|>--- conflicted
+++ resolved
@@ -14,28 +14,15 @@
 
 [dependencies]
 futures = "0.1.6"
-<<<<<<< HEAD
-jsonrpc-core = "14.2.0"
-pubsub = { package = "jsonrpc-pubsub", version = "14.2.0" }
-log = "0.4.8"
-prometheus-endpoint = { package = "substrate-prometheus-endpoint", path = "../../utils/prometheus", version = "0.8.0-rc6"}
-=======
 jsonrpc-core = "15.0.0"
 pubsub = { package = "jsonrpc-pubsub", version = "15.0.0" }
 log = "0.4.8"
 prometheus-endpoint = { package = "substrate-prometheus-endpoint", path = "../../utils/prometheus", version = "0.8.0"}
->>>>>>> 85fbdc2f
 serde = "1.0.101"
 serde_json = "1.0.41"
 sp-runtime = { version = "2.0.0", path = "../../primitives/runtime" }
 
 [target.'cfg(not(target_os = "unknown"))'.dependencies]
-<<<<<<< HEAD
-http = { package = "jsonrpc-http-server", version = "14.2.0" }
-ipc = { version = "14.2.0", package = "jsonrpc-ipc-server" }
-ws = { package = "jsonrpc-ws-server", version = "14.2.0" }
-=======
 http = { package = "jsonrpc-http-server", version = "15.0.0" }
 ipc = { package = "jsonrpc-ipc-server", version = "15.0.0" }
-ws = { package = "jsonrpc-ws-server", version = "15.0.0" }
->>>>>>> 85fbdc2f
+ws = { package = "jsonrpc-ws-server", version = "15.0.0" }