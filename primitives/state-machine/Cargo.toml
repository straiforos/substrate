[package]
name = "sp-state-machine"
version = "0.8.0"
authors = ["Parity Technologies <admin@parity.io>"]
description = "Substrate State Machine"
edition = "2018"
license = "Apache-2.0"
homepage = "https://substrate.dev"
repository = "https://github.com/paritytech/substrate/"
documentation = "https://docs.rs/sp-state-machine"
readme = "README.md"

[package.metadata.docs.rs]
targets = ["x86_64-unknown-linux-gnu"]

[dependencies]
log = { version = "0.4.8", optional = true }
parking_lot = { version = "0.10.0", optional = true }
hash-db = { version = "0.15.2", default-features = false }
trie-db = { version = "0.22.0", default-features = false }
trie-root = { version = "0.16.0", default-features = false }
<<<<<<< HEAD
sp-trie = { version = "2.0.0-rc6", path = "../trie", default-features = false }
sp-core = { version = "2.0.0-rc6", path = "../core", default-features = false }
sp-panic-handler = { version = "2.0.0-rc6", path = "../panic-handler", optional = true }
codec = { package = "parity-scale-codec", version = "1.3.1", default-features = false }
num-traits = { version = "0.2.8", default-features = false }
rand = { version = "0.7.2", optional = true }
sp-externalities = { version = "0.8.0-rc6", path = "../externalities", default-features = false }
smallvec = "1.4.1"
sp-std = { version = "2.0.0-rc6", default-features = false, path = "../std" }
=======
sp-trie = { version = "2.0.0", path = "../trie", default-features = false }
sp-core = { version = "2.0.0", path = "../core", default-features = false }
sp-panic-handler = { version = "2.0.0", path = "../panic-handler", optional = true }
codec = { package = "parity-scale-codec", version = "1.3.1", default-features = false }
num-traits = { version = "0.2.8", default-features = false }
rand = { version = "0.7.2", optional = true }
sp-externalities = { version = "0.8.0", path = "../externalities", default-features = false }
smallvec = "1.4.1"
sp-std = { version = "2.0.0", default-features = false, path = "../std" }
>>>>>>> 85fbdc2f

[dev-dependencies]
hex-literal = "0.3.1"
sp-runtime = { version = "2.0.0", path = "../runtime" }
pretty_assertions = "0.6.1"

[features]
default = ["std"]
std = [
	"codec/std",
	"hash-db/std",
	"num-traits/std",
  "sp-core/std",
  "sp-externalities/std",
  "sp-std/std",
	"sp-trie/std",
	"trie-db/std",
	"trie-root/std",
	"log",
	"parking_lot",
	"rand",
  "sp-panic-handler",
]<|MERGE_RESOLUTION|>--- conflicted
+++ resolved
@@ -19,17 +19,6 @@
 hash-db = { version = "0.15.2", default-features = false }
 trie-db = { version = "0.22.0", default-features = false }
 trie-root = { version = "0.16.0", default-features = false }
-<<<<<<< HEAD
-sp-trie = { version = "2.0.0-rc6", path = "../trie", default-features = false }
-sp-core = { version = "2.0.0-rc6", path = "../core", default-features = false }
-sp-panic-handler = { version = "2.0.0-rc6", path = "../panic-handler", optional = true }
-codec = { package = "parity-scale-codec", version = "1.3.1", default-features = false }
-num-traits = { version = "0.2.8", default-features = false }
-rand = { version = "0.7.2", optional = true }
-sp-externalities = { version = "0.8.0-rc6", path = "../externalities", default-features = false }
-smallvec = "1.4.1"
-sp-std = { version = "2.0.0-rc6", default-features = false, path = "../std" }
-=======
 sp-trie = { version = "2.0.0", path = "../trie", default-features = false }
 sp-core = { version = "2.0.0", path = "../core", default-features = false }
 sp-panic-handler = { version = "2.0.0", path = "../panic-handler", optional = true }
@@ -39,7 +28,6 @@
 sp-externalities = { version = "0.8.0", path = "../externalities", default-features = false }
 smallvec = "1.4.1"
 sp-std = { version = "2.0.0", default-features = false, path = "../std" }
->>>>>>> 85fbdc2f
 
 [dev-dependencies]
 hex-literal = "0.3.1"
