--- conflicted
+++ resolved
@@ -41,11 +41,7 @@
 };
 use frame_support::{
 	decl_error, decl_event, decl_module, decl_storage, dispatch::DispatchResultWithPostInfo,
-<<<<<<< HEAD
-	storage, traits::KeyOwnerProofSystem, weights::Pays, Parameter,
-=======
 	storage, traits::KeyOwnerProofSystem, weights::{Pays, Weight}, Parameter,
->>>>>>> 85fbdc2f
 };
 use frame_system::{ensure_none, ensure_root, ensure_signed};
 use pallet_finality_tracker::OnFinalizationStalled;
@@ -377,48 +373,6 @@
 	}
 }
 
-<<<<<<< HEAD
-mod weight_for {
-	use frame_support::{
-		traits::Get,
-		weights::{
-			constants::{WEIGHT_PER_MICROS, WEIGHT_PER_NANOS},
-			Weight,
-		},
-	};
-
-	pub fn report_equivocation<T: super::Trait>(validator_count: u32) -> Weight {
-		// we take the validator set count from the membership proof to
-		// calculate the weight but we set a floor of 100 validators.
-		let validator_count = validator_count.max(100) as u64;
-
-		// worst case we are considering is that the given offender
-		// is backed by 200 nominators
-		const MAX_NOMINATORS: u64 = 200;
-
-		// checking membership proof
-		(35 * WEIGHT_PER_MICROS)
-			.saturating_add((175 * WEIGHT_PER_NANOS).saturating_mul(validator_count))
-			.saturating_add(T::DbWeight::get().reads(5))
-			// check equivocation proof
-			.saturating_add(95 * WEIGHT_PER_MICROS)
-			// report offence
-			.saturating_add(110 * WEIGHT_PER_MICROS)
-			.saturating_add(25 * WEIGHT_PER_MICROS * MAX_NOMINATORS)
-			.saturating_add(T::DbWeight::get().reads(14 + 3 * MAX_NOMINATORS))
-			.saturating_add(T::DbWeight::get().writes(10 + 3 * MAX_NOMINATORS))
-			// fetching set id -> session index mappings
-			.saturating_add(T::DbWeight::get().reads(2))
-	}
-
-	pub fn note_stalled<T: super::Trait>() -> Weight {
-		(3 * WEIGHT_PER_MICROS)
-			.saturating_add(T::DbWeight::get().writes(1))
-	}
-}
-
-=======
->>>>>>> 85fbdc2f
 impl<T: Trait> Module<T> {
 	/// Get the current set of authorities, along with their respective weights.
 	pub fn grandpa_authorities() -> AuthorityList {
