[package]
name = "pallet-contracts"
version = "2.0.0"
authors = ["Parity Technologies <admin@parity.io>"]
edition = "2018"
license = "Apache-2.0"
homepage = "https://substrate.dev"
repository = "https://github.com/paritytech/substrate/"
description = "FRAME pallet for WASM contracts"
readme = "README.md"

[package.metadata.docs.rs]
targets = ["x86_64-unknown-linux-gnu"]

[dependencies]
bitflags = "1.0"
codec = { package = "parity-scale-codec", version = "1.3.4", default-features = false, features = ["derive"] }
frame-benchmarking = { version = "2.0.0", default-features = false, path = "../benchmarking", optional = true }
frame-support = { version = "2.0.0", default-features = false, path = "../support" }
frame-system = { version = "2.0.0", default-features = false, path = "../system" }
pallet-contracts-primitives = { version = "2.0.0", default-features = false, path = "common" }
parity-wasm = { version = "0.41.0", default-features = false }
pwasm-utils = { version = "0.14.0", default-features = false }
serde = { version = "1.0.101", optional = true, features = ["derive"] }
sp-core = { version = "2.0.0", default-features = false, path = "../../primitives/core" }
sp-runtime = { version = "2.0.0", default-features = false, path = "../../primitives/runtime" }
sp-io = { version = "2.0.0", default-features = false, path = "../../primitives/io" }
sp-std = { version = "2.0.0", default-features = false, path = "../../primitives/std" }
sp-sandbox = { version = "0.8.0", default-features = false, path = "../../primitives/sandbox" }
wasmi-validation = { version = "0.3.0", default-features = false }

[dev-dependencies]
assert_matches = "1.3.0"
hex-literal = "0.3.1"
<<<<<<< HEAD
pallet-balances = { version = "2.0.0-rc6", path = "../balances" }
pallet-timestamp = { version = "2.0.0-rc6", path = "../timestamp" }
pallet-randomness-collective-flip = { version = "2.0.0-rc6", path = "../randomness-collective-flip" }
paste = "1.0"
=======
pallet-balances = { version = "2.0.0", path = "../balances" }
pallet-timestamp = { version = "2.0.0", path = "../timestamp" }
pallet-randomness-collective-flip = { version = "2.0.0", path = "../randomness-collective-flip" }
>>>>>>> 38d5bb32
pretty_assertions = "0.6.1"
wat = "1.0"

[features]
default = ["std"]
std = [
	"serde",
	"codec/std",
	"sp-core/std",
	"sp-runtime/std",
	"sp-io/std",
	"sp-std/std",
	"sp-sandbox/std",
	"frame-support/std",
	"frame-system/std",
	"parity-wasm/std",
	"pwasm-utils/std",
	"wasmi-validation/std",
	"pallet-contracts-primitives/std",
]
runtime-benchmarks = [
	"frame-benchmarking",
]<|MERGE_RESOLUTION|>--- conflicted
+++ resolved
@@ -32,16 +32,10 @@
 [dev-dependencies]
 assert_matches = "1.3.0"
 hex-literal = "0.3.1"
-<<<<<<< HEAD
-pallet-balances = { version = "2.0.0-rc6", path = "../balances" }
-pallet-timestamp = { version = "2.0.0-rc6", path = "../timestamp" }
-pallet-randomness-collective-flip = { version = "2.0.0-rc6", path = "../randomness-collective-flip" }
-paste = "1.0"
-=======
 pallet-balances = { version = "2.0.0", path = "../balances" }
 pallet-timestamp = { version = "2.0.0", path = "../timestamp" }
 pallet-randomness-collective-flip = { version = "2.0.0", path = "../randomness-collective-flip" }
->>>>>>> 38d5bb32
+paste = "1.0"
 pretty_assertions = "0.6.1"
 wat = "1.0"
 
