--- conflicted
+++ resolved
@@ -15,16 +15,6 @@
 [dependencies]
 serde = { version = "1.0.101", optional = true, features = ["derive"] }
 codec = { package = "parity-scale-codec", version = "1.3.4", default-features = false }
-<<<<<<< HEAD
-frame-support = { version = "2.0.0-rc6", default-features = false, path = "../support" }
-frame-system = { version = "2.0.0-rc6", default-features = false, path = "../system" }
-pallet-timestamp = { version = "2.0.0-rc6", default-features = false, path = "../timestamp" }
-pallet-balances = { version = "2.0.0-rc6", default-features = false, path = "../balances" }
-sp-core = { version = "2.0.0-rc6", default-features = false, path = "../../primitives/core" }
-sp-runtime = { version = "2.0.0-rc6", default-features = false, path = "../../primitives/runtime" }
-sp-std = { version = "2.0.0-rc6", default-features = false, path = "../../primitives/std" }
-sp-io = { version = "2.0.0-rc6", default-features = false, path = "../../primitives/io" }
-=======
 frame-support = { version = "2.0.0", default-features = false, path = "../support" }
 frame-system = { version = "2.0.0", default-features = false, path = "../system" }
 pallet-timestamp = { version = "2.0.0", default-features = false, path = "../timestamp" }
@@ -33,7 +23,6 @@
 sp-runtime = { version = "2.0.0", default-features = false, path = "../../primitives/runtime" }
 sp-std = { version = "2.0.0", default-features = false, path = "../../primitives/std" }
 sp-io = { version = "2.0.0", default-features = false, path = "../../primitives/io" }
->>>>>>> 85fbdc2f
 primitive-types = { version = "0.7.0", default-features = false, features = ["rlp", "byteorder"] }
 rlp = { version = "0.4", default-features = false }
 evm = { version = "0.17", default-features = false }
