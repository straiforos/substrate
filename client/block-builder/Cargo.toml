[package]
name = "sc-block-builder"
version = "0.8.0-rc4"
authors = ["Parity Technologies <admin@parity.io>"]
edition = "2018"
license = "GPL-3.0-or-later WITH Classpath-exception-2.0"
homepage = "https://substrate.dev"
repository = "https://github.com/paritytech/substrate/"
description = "Substrate block builder"

[package.metadata.docs.rs]
targets = ["x86_64-unknown-linux-gnu"]


[dependencies]
<<<<<<< HEAD
sp-state-machine = { version = "0.8.0-rc3", path = "../../primitives/state-machine" }
sp-runtime = { version = "2.0.0-rc3", path = "../../primitives/runtime" }
sp-api = { version = "2.0.0-rc3", path = "../../primitives/api" }
sp-consensus = { version = "0.8.0-rc3", path = "../../primitives/consensus/common" }
sp-blockchain = { version = "2.0.0-rc3", path = "../../primitives/blockchain" }
sp-core = { version = "2.0.0-rc3", path = "../../primitives/core" }
sp-block-builder = { version = "2.0.0-rc3", path = "../../primitives/block-builder" }
sc-client-api = { version = "2.0.0-rc3", path = "../api" }
=======
sp-state-machine = { version = "0.8.0-rc4", path = "../../primitives/state-machine" }
sp-runtime = { version = "2.0.0-rc4", path = "../../primitives/runtime" }
sp-api = { version = "2.0.0-rc4", path = "../../primitives/api" }
sp-consensus = { version = "0.8.0-rc4", path = "../../primitives/consensus/common" }
sp-blockchain = { version = "2.0.0-rc4", path = "../../primitives/blockchain" }
sp-core = { version = "2.0.0-rc4", path = "../../primitives/core" }
sp-block-builder = { version = "2.0.0-rc4", path = "../../primitives/block-builder" }
sp-inherents = { version = "2.0.0-rc4", path = "../../primitives/inherents" }
sc-client-api = { version = "2.0.0-rc4", path = "../api" }
>>>>>>> 60e3a693
codec = { package = "parity-scale-codec", version = "1.3.1", features = ["derive"] }

[dev-dependencies]
substrate-test-runtime-client = { path = "../../test-utils/runtime/client" }
sp-trie = { version = "2.0.0-rc4", path = "../../primitives/trie" }<|MERGE_RESOLUTION|>--- conflicted
+++ resolved
@@ -13,16 +13,6 @@
 
 
 [dependencies]
-<<<<<<< HEAD
-sp-state-machine = { version = "0.8.0-rc3", path = "../../primitives/state-machine" }
-sp-runtime = { version = "2.0.0-rc3", path = "../../primitives/runtime" }
-sp-api = { version = "2.0.0-rc3", path = "../../primitives/api" }
-sp-consensus = { version = "0.8.0-rc3", path = "../../primitives/consensus/common" }
-sp-blockchain = { version = "2.0.0-rc3", path = "../../primitives/blockchain" }
-sp-core = { version = "2.0.0-rc3", path = "../../primitives/core" }
-sp-block-builder = { version = "2.0.0-rc3", path = "../../primitives/block-builder" }
-sc-client-api = { version = "2.0.0-rc3", path = "../api" }
-=======
 sp-state-machine = { version = "0.8.0-rc4", path = "../../primitives/state-machine" }
 sp-runtime = { version = "2.0.0-rc4", path = "../../primitives/runtime" }
 sp-api = { version = "2.0.0-rc4", path = "../../primitives/api" }
@@ -32,7 +22,6 @@
 sp-block-builder = { version = "2.0.0-rc4", path = "../../primitives/block-builder" }
 sp-inherents = { version = "2.0.0-rc4", path = "../../primitives/inherents" }
 sc-client-api = { version = "2.0.0-rc4", path = "../api" }
->>>>>>> 60e3a693
 codec = { package = "parity-scale-codec", version = "1.3.1", features = ["derive"] }
 
 [dev-dependencies]
