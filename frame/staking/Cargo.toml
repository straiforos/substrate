[package]
name = "pallet-staking"
version = "2.0.0"
authors = ["Parity Technologies <admin@parity.io>"]
edition = "2018"
license = "Apache-2.0"
homepage = "https://substrate.dev"
repository = "https://github.com/paritytech/substrate/"
description = "FRAME pallet staking"
readme = "README.md"

[package.metadata.docs.rs]
targets = ["x86_64-unknown-linux-gnu"]

[dependencies]
static_assertions = "1.1.0"
serde = { version = "1.0.101", optional = true }
codec = { package = "parity-scale-codec", version = "1.3.4", default-features = false, features = ["derive"] }
sp-std = { version = "2.0.0", default-features = false, path = "../../primitives/std" }
sp-npos-elections = { version = "2.0.0", default-features = false, path = "../../primitives/npos-elections" }
sp-io ={ version = "2.0.0", default-features = false, path = "../../primitives/io" }
sp-runtime = { version = "2.0.0", default-features = false, path = "../../primitives/runtime" }
sp-staking = { version = "2.0.0", default-features = false, path = "../../primitives/staking" }
frame-support = { version = "2.0.0", default-features = false, path = "../support" }
frame-system = { version = "2.0.0", default-features = false, path = "../system" }
pallet-session = { version = "2.0.0", default-features = false, features = ["historical"], path = "../session" }
pallet-authorship = { version = "2.0.0", default-features = false, path = "../authorship" }
sp-application-crypto = { version = "2.0.0", default-features = false, path = "../../primitives/application-crypto" }

# Optional imports for benchmarking
frame-benchmarking = { version = "2.0.0", default-features = false, path = "../benchmarking", optional = true }
rand_chacha = { version = "0.2", default-features = false, optional = true }

[dev-dependencies]
<<<<<<< HEAD
sp-core = { version = "2.0.0-rc6", path = "../../primitives/core" }
sp-storage = { version = "2.0.0-rc6", path = "../../primitives/storage" }
sp-tracing = { version = "2.0.0-rc6", path = "../../primitives/tracing" }
pallet-balances = { version = "2.0.0-rc6", path = "../balances" }
pallet-timestamp = { version = "2.0.0-rc6", path = "../timestamp" }
pallet-staking-reward-curve = { version = "2.0.0-rc6",  path = "../staking/reward-curve" }
substrate-test-utils = { version = "2.0.0-rc6", path = "../../test-utils" }
frame-benchmarking = { version = "2.0.0-rc6", path = "../benchmarking" }
=======
sp-core = { version = "2.0.0", path = "../../primitives/core" }
sp-storage = { version = "2.0.0", path = "../../primitives/storage" }
sp-tracing = { version = "2.0.0", path = "../../primitives/tracing" }
pallet-balances = { version = "2.0.0", path = "../balances" }
pallet-timestamp = { version = "2.0.0", path = "../timestamp" }
pallet-staking-reward-curve = { version = "2.0.0",  path = "../staking/reward-curve" }
substrate-test-utils = { version = "2.0.0", path = "../../test-utils" }
frame-benchmarking = { version = "2.0.0", path = "../benchmarking" }
>>>>>>> 85fbdc2f
rand_chacha = { version = "0.2" }
parking_lot = "0.10.2"
hex = "0.4"

[features]
default = ["std"]
std = [
	"serde",
	"codec/std",
	"sp-std/std",
	"sp-npos-elections/std",
	"sp-io/std",
	"frame-support/std",
	"sp-runtime/std",
	"sp-staking/std",
	"pallet-session/std",
	"frame-system/std",
	"pallet-authorship/std",
	"sp-application-crypto/std",
]
runtime-benchmarks = [
	"frame-benchmarking",
	"rand_chacha",
]<|MERGE_RESOLUTION|>--- conflicted
+++ resolved
@@ -32,16 +32,6 @@
 rand_chacha = { version = "0.2", default-features = false, optional = true }
 
 [dev-dependencies]
-<<<<<<< HEAD
-sp-core = { version = "2.0.0-rc6", path = "../../primitives/core" }
-sp-storage = { version = "2.0.0-rc6", path = "../../primitives/storage" }
-sp-tracing = { version = "2.0.0-rc6", path = "../../primitives/tracing" }
-pallet-balances = { version = "2.0.0-rc6", path = "../balances" }
-pallet-timestamp = { version = "2.0.0-rc6", path = "../timestamp" }
-pallet-staking-reward-curve = { version = "2.0.0-rc6",  path = "../staking/reward-curve" }
-substrate-test-utils = { version = "2.0.0-rc6", path = "../../test-utils" }
-frame-benchmarking = { version = "2.0.0-rc6", path = "../benchmarking" }
-=======
 sp-core = { version = "2.0.0", path = "../../primitives/core" }
 sp-storage = { version = "2.0.0", path = "../../primitives/storage" }
 sp-tracing = { version = "2.0.0", path = "../../primitives/tracing" }
@@ -50,7 +40,6 @@
 pallet-staking-reward-curve = { version = "2.0.0",  path = "../staking/reward-curve" }
 substrate-test-utils = { version = "2.0.0", path = "../../test-utils" }
 frame-benchmarking = { version = "2.0.0", path = "../benchmarking" }
->>>>>>> 85fbdc2f
 rand_chacha = { version = "0.2" }
 parking_lot = "0.10.2"
 hex = "0.4"
